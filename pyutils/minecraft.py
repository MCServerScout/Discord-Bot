import asyncio
import http.server
import os
import secrets
import traceback
import urllib.parse
from base64 import urlsafe_b64encode
from hashlib import sha1, sha256
from http.server import BaseHTTPRequestHandler
from threading import Thread
from typing import Tuple, Literal, cast

import aiohttp
import mcstatus
import requests
import sentry_sdk
from cryptography.hazmat.backends import default_backend
from cryptography.hazmat.primitives.asymmetric.padding import PKCS1v15
from cryptography.hazmat.primitives.serialization import load_der_public_key
from mcstatus.protocol.connection import Connection, TCPSocketConnection

from .logger import Logger
from .player import Player
from .server import Server


class Minecraft:
    """
    Steps:
    1. Request authorization url
    2. Start the http server
    3. Send the auth url to the user
    4. Wait for the user to login
    5. Get call the join function for the desired server
    """

    activationCode = None

    class ServerType:
        def __init__(self, ip: str, version: int, status: str):
            self.ip = ip
            self.version = version
            self.status = status

        def __str__(self):
            return f"ServerType(ip={self.ip}, version={self.version}, status={self.status})"

        def __repr__(self):
            return self.__str__()

    class RequestHandler(BaseHTTPRequestHandler):
        """Basic request handler for getting the code from microsoft.

        Args:
            BaseHTTPRequestHandler (_type_): the base request handler
        """

        def do_GET(self):
            """Handles the get request from microsoft.

            Args:
                self (_type_): the request handler
            """
            self.send_response(200)
            self.send_header("Content-type", "text/html")
            self.end_headers()
            self.wfile.write(bytes("Thanks for logging in!", "utf-8"))
            if "code" in self.path:
                global activationCode
                activationCode = self.path.split("=")[1][:-6]
                self.server.shutdown()

    def __init__(self, logger: Logger, server: Server, player: Player):
        self.key = os.urandom(16)
        self.logger = logger
        self.server = server
        self.player = player

    async def join(
        self,
        ip: str,
        port: int,
        player_username: str,
        version: int = 47,
        mine_token: str = None,
    ) -> ServerType:
        try:
            self.logger.debug("Getting server/player info")
            # get info on the server
            server = mcstatus.JavaServer.lookup(ip + ":" + str(port))
            version = server.status().version.protocol if version == -1 else version
            _uuid = await self.player.async_get_uuid(player_username)

            if not _uuid:
                self.logger.print("Player UUID not found")
                return self.ServerType(ip, version, "bad uuid")

            _uuid = _uuid.replace("-", "")
            _uuid = (
                f"{_uuid[:8]}-{_uuid[8:12]}-{_uuid[12:16]}-{_uuid[16:20]}-{_uuid[20:]}"
            )
            async with aiohttp.ClientSession() as httpSession:
                # check if the account owns the game
                self.logger.debug("Checking if account owns the game")
                url = "https://api.minecraftservices.com/entitlements/mcstore"
                async with httpSession.get(
                    url,
                    headers={
                        "Authorization": "Bearer {}".format(mine_token),
                        "Content-Type": "application/json",
                    },
                ) as res:
                    if res.status == 200:
                        items = (await res.json()).get("items", [])

                        # make sure the account owns the game
                        if len(items) == 0:
                            self.logger.print("Account does not own the game")
                            return self.ServerType(ip, version, "NO_GAME")
                    else:
                        self.logger.print("Failed to check if account owns the game")
                        self.logger.error(res.text)
                        return self.ServerType(ip, version, "BAD_TOKEN")

            connection = TCPSocketConnection((ip, port))

            # Send a handshake packet: ID, protocol version, server address, server port, intention to log in
            # This does not change between versions
            handshake = Connection()

            handshake.write_varint(0)  # Packet ID
            handshake.write_varint(version)  # Protocol version
            handshake.write_utf(ip)  # Server address
            handshake.write_ushort(int(port))  # Server port
            handshake.write_varint(2)  # Intention to login

            connection.write_buffer(handshake)
            self.logger.debug("Sent handshake packet")

            # Send login start packet: ID, username, include sig data, has uuid, uuid
            loginStart = Connection()

            loginStart.write_varint(0)  # Packet ID
            if len(player_username) > 16:
                self.logger.print("Username too long")
                return self.ServerType(ip, version, "BAD_USERNAME")
            loginStart.write_utf(player_username)  # Username

            connection.write_buffer(loginStart)
<<<<<<< HEAD
            self.logger.debug("Sent login start packet")
=======
            self.logger.print("Sent login start packet:",
                              loginStart.read_utf())
>>>>>>> 0c3bbbf1

            # Read response
            try:
                response = connection.read_buffer()
            except OSError:
                self.logger.print("No response from server")
                return self.ServerType(ip, version, "OFFLINE")

            _id: int = response.read_varint()
            self.logger.debug("Received packet ID:", _id)
            if _id == 2:
                self.logger.print("Logged in successfully")
                return self.ServerType(ip, version, "CRACKED")
            elif _id == 0:
                self.logger.print("Failed to login")
                self.logger.print(response.read_utf())
                return self.ServerType(ip, version, "UNKNOWN")
            elif _id == 3:
                self.logger.print("Setting compression")
                compression_threshold = response.read_varint()
                self.logger.print(
                    f"Compression threshold: {compression_threshold}")

                response = connection.read_buffer()
                _id: int = response.read_varint()
            if _id == 1:
                self.logger.debug("Encryption requested")
                if mine_token is None:
                    return self.ServerType(ip, version, "PREMIUM")

                # Read encryption request
                length = response.read_varint()
                server_id = response.read(length)
                length = response.read_varint()
                public_key = response.read(length)
                length = response.read_varint()
                verify_token = response.read(length)

                shared_secret = os.urandom(16)

                # change verify_token to bytes form bytearray
                verify_token = bytes(verify_token)

                shaHash = sha1()
                shaHash.update(server_id)
                shaHash.update(shared_secret)
                shaHash.update(public_key)
                verify_hash = shaHash.hexdigest()

                pubKey = load_der_public_key(public_key, default_backend())

                self.logger.debug(
                    f"Encryption info:\nserver_id: {server_id}\npublic_key: {public_key}\nverify_token: {verify_token}\nshared_secret: {shared_secret}\nverify_hash: {verify_hash}\npublic key: {pubKey}"
                )

                self.logger.debug("Sending authentication request")
                await self.session_join(
                    mine_token=mine_token, server_hash=verify_hash, _uuid=_uuid
                )

                # send encryption response
<<<<<<< HEAD
                self.logger.debug("Sending encryption response")
                encryptedSharedSecret = pubKey.encrypt(shared_secret, PKCS1v15())
=======
                self.logger.print("Sending encryption response")
                encryptedSharedSecret = pubKey.encrypt(
                    shared_secret, PKCS1v15())
>>>>>>> 0c3bbbf1
                encryptedVerifyToken = pubKey.encrypt(verify_token, PKCS1v15())

                encryptionResponse = Connection()
                encryptionResponse.write_varint(1)  # Packet ID
                encryptionResponse.write_varint(len(encryptedSharedSecret))
                encryptionResponse.write(encryptedSharedSecret)
                encryptionResponse.write_varint(len(encryptedVerifyToken))
                encryptionResponse.write(encryptedVerifyToken)

                connection.write_buffer(encryptionResponse)
                self.logger.debug("Sent encryption response")

<<<<<<< HEAD
                # listen for a set compression packet
                try:
                    _id = 51
                    while _id > 50:
=======
                # check if the account owns the game
                self.logger.print("Checking if account owns the game")
                url = "https://api.minecraftservices.com/entitlements/mcstore"
                async with aiohttp.ClientSession().get(
                    url,
                    headers={
                        "Authorization": "Bearer {}".format(mine_token),
                        "Content-Type": "application/json",
                    },
                ) as res:
                    if res.status == 200:
                        items = (await res.json()).get("items", [])

                        # make sure the account owns the game
                        if len(items) == 0:
                            self.logger.print("Account does not own the game")
                            return self.ServerType(ip, version, "NO_GAME")
                    else:
                        self.logger.print(
                            "Failed to check if account owns the game")
                        self.logger.error(res.text)
                        return self.ServerType(ip, version, "BAD_TOKEN")

                # verify the account with mojang
                self.logger.print("Verifying account")
                url = "https://sessionserver.mojang.com/session/minecraft/join"
                async with aiohttp.ClientSession().post(
                    url,
                    json={
                        "accessToken": mine_token,
                        "selectedProfile": uuid.replace("-", ""),
                        "serverId": verify_hash,
                    },
                    headers={
                        "Content-Type": "application/json",
                    },
                ) as res2:
                    if res2.status == 204:  # success
                        if "error" in res2.text:
                            self.logger.print("Failed to verify account")
                            self.logger.error(res2.text)
                            return self.ServerType(ip, version, "BAD_TOKEN")
                        else:
                            self.logger.print("Verified account")
                    else:
                        self.logger.print("Failed to verify account")
                        self.logger.error(res2.text)
                        return self.ServerType(ip, version, "BAD_TOKEN")

                    # listen for a set compression packet
                    try:
>>>>>>> 0c3bbbf1
                        response = connection.read_buffer()
                        _id = response.read_varint()
                        self.logger.debug("Received packet ID:", _id)
                except OSError:
                    self.logger.print("Invalid session")
                    return self.ServerType(ip, version, "BAD_SESSION")

                if _id == 3:
                    self.logger.print("Setting compression")
                    compression_threshold = response.read_varint()
                    self.logger.print(f"Compression threshold: {compression_threshold}")

                    response = connection.read_buffer()
                    _id: int = response.read_varint()

                if _id == 0:
                    self.logger.print("Failed to login")
                    return self.ServerType(ip, version, "WHITELISTED")
                else:
                    self.logger.print("Logged in successfully")
                    return self.ServerType(ip, version, "PREMIUM")
            else:
                self.logger.info("Unknown response: " + str(_id))
                try:
                    reason = response.read_utf()
                except UnicodeDecodeError:
                    reason = "Unknown"

                self.logger.info("Reason: " + reason)
                return self.ServerType(ip, version, "UNKNOWN: " + reason)
        except TimeoutError:
            self.logger.print("Server timed out")
<<<<<<< HEAD
            return self.ServerType(ip, version, "OFFLINE:Timeout")
        except Exception as e:
            sentry_sdk.capture_exception(e)
=======
            self.logger.error("Server timed out")
            return self.ServerType(ip, version, "OFFLINE")
        except OSError:
            self.logger.print("Server did not respond")
            self.logger.error("Server did not respond: " +
                              traceback.format_exc())
            return self.ServerType(ip, version, "UNKNOWN")
        except Exception:
            self.logger.print(traceback.format_exc())
            self.logger.error(traceback.format_exc())
>>>>>>> 0c3bbbf1
            return self.ServerType(ip, version, "OFFLINE")

    async def get_minecraft_token_async(
        self, clientID, redirect_uri, act_code, verify_code=None
    ) -> dict:
        async with aiohttp.ClientSession() as httpSession:
            # get the access token
            endpoint = "https://login.microsoftonline.com/consumers/oauth2/v2.0/token"
            params = {
                "client_id": clientID,
                "scope": "XboxLive.signin",
                "code": act_code,
                "redirect_uri": redirect_uri,
                "grant_type": "authorization_code",
            }
            if verify_code:
                params["code_verifier"] = verify_code

            async with httpSession.post(
                endpoint,
                data=params,
                headers={
                    "Content-Type": "application/x-www-form-urlencoded",
                },
            ) as res:
                # get the access token
                if res.status == 200:
                    rjson = await res.json()
                    accessToken = rjson["access_token"]
                else:
                    self.logger.print("Failed to get access token")
                    try:
                        error_j = await res.json()
                        self.logger.error(
                            error_j["error"], error_j["error_description"]
                        )
                    except KeyError:
                        self.logger.error(res.reason)
                    return {"type": "error", "error": "Failed to get access token"}

            # obtain xbl token
            url = "https://user.auth.xboxlive.com/user/authenticate"
            async with httpSession.post(
                url,
                json={
                    "Properties": {
                        "AuthMethod": "RPS",
                        "SiteName": "user.auth.xboxlive.com",
                        "RpsTicket": f"d={accessToken}",
                    },
                    "RelyingParty": "http://auth.xboxlive.com",  # changed from http -> https
                    "TokenType": "JWT",
                },
                headers={
                    "Content-Type": "application/json",
                    "Accept": "application/json",
                },
            ) as res2:
                if res2.status == 200:
                    xblToken = (await res2.json())["Token"]
                    self.logger.debug("Got xbl token: ")
                else:
<<<<<<< HEAD
                    self.logger.print("Failed to verify account: ", res2.status)
                    self.logger.error(res2.reason)
                    self.logger.error(res2.text)
=======
                    self.logger.print(
                        "Failed to verify account: ", res2.status)
                    self.logger.error(res2.reason, res2.request_info)
                    self.logger.error(await res2.text())
>>>>>>> 0c3bbbf1
                    return {"type": "error", "error": "Failed to verify account"}

            # obtain xsts token
            url = "https://xsts.auth.xboxlive.com/xsts/authorize"
            async with httpSession.post(
                url,
                json={
                    "Properties": {
                        "SandboxId": "RETAIL",
                        "UserTokens": [xblToken],
                    },
                    "RelyingParty": "rp://api.minecraftservices.com/",
                    "TokenType": "JWT",
                },
                headers={
                    "Content-Type": "application/json",
                    "Accept": "application/json",
                },
            ) as res3:
                if res3.status == 200:
                    xstsToken = (await res3.json())["Token"]
                    self.logger.debug("Got xsts token: ")
                else:
                    self.logger.print("Failed to obtain xsts token")
                    self.logger.error(res3.reason)
                    return {"type": "error", "error": "Failed to obtain xsts token"}

            # obtain minecraft token
            xuid = (await res3.json())["DisplayClaims"]["xui"][0]["uhs"]
            url = "https://api.minecraftservices.com/authentication/login_with_xbox"
            async with httpSession.post(
                url,
                json={
                    "identityToken": "XBL3.0 x={};{}".format(xuid, xstsToken),
                },
                headers={
                    "Content-Type": "application/json",
                    "Accept": "application/json",
                },
            ) as res4:
                if res4.status == 200:
                    minecraftToken = (await res4.json())["access_token"]
                    self.logger.print("Got Minecraft token")
                else:
                    self.logger.print("Failed to obtain minecraft token")
                    self.logger.error(res4.reason)
                    return {
                        "type": "error",
                        "error": "Failed to obtain minecraft token",
                    }

            # get the profile
            url = "https://api.minecraftservices.com/minecraft/profile"
            async with httpSession.get(
                url,
                headers={
                    "Authorization": "Bearer {}".format(minecraftToken),
                    "Content-Type": "application/json",
                    "Accept": "application/json",
                },
            ) as res5:
                if res5.status == 200 and "error" not in str(await res5.json()):
                    uuid = (await res5.json())["id"]
                    name = (await res5.json())["name"]
                    self.logger.print("Name: " + name + " UUID: " + uuid)
                else:
                    self.logger.print("Failed to obtain profile")
                    self.logger.error(res5.reason)
                    return {"type": "error", "error": "Failed to obtain profile"}

            return {
                "type": "success",
                "uuid": uuid,
                "name": name,
                "minecraft_token": minecraftToken,
            }

    def get_minecraft_token(
        self, clientID, redirect_uri, act_code, verify_code=None
    ) -> dict:
        # get the access token
        endpoint = "https://login.microsoftonline.com/consumers/oauth2/v2.0/token"
        params = {
            "client_id": clientID,
            "scope": "XboxLive.signin",
            "code": act_code,
            "redirect_uri": redirect_uri,
            "grant_type": "authorization_code",
        }
        if verify_code:
            params["code_verifier"] = verify_code
        res = requests.post(
            endpoint,
            data=params,
            headers={
                "Content-Type": "application/x-www-form-urlencoded",
            },
        )
        # get the access token
        if res.status_code == 200:
            rjson = res.json()
            accessToken = rjson["access_token"]
        else:
            self.logger.print("Failed to get access token")
            try:
                error_j = res.json()
                self.logger.error(error_j["error"],
                                  error_j["error_description"])
            except KeyError:
                self.logger.error(res.reason)
            return {"type": "error", "error": "Failed to get access token"}

        # obtain xbl token
        url = "https://user.auth.xboxlive.com/user/authenticate"
        res2 = requests.post(
            url,
            json={
                "Properties": {
                    "AuthMethod": "RPS",
                    "SiteName": "user.auth.xboxlive.com",
                    "RpsTicket": f"d={accessToken}",
                },
                "RelyingParty": "http://auth.xboxlive.com",  # changed from http -> https
                "TokenType": "JWT",
            },
            headers={
                "Content-Type": "application/json",
                "Accept": "application/json",
            },
        )
        if res2.status_code == 200:
            xblToken = res2.json()["Token"]
            self.logger.print("Verified account: " + xblToken)
        else:
            self.logger.print("Failed to verify account: ", res2.status_code)
            self.logger.error(res2.reason)
            self.logger.error(res2.text)
            return {"type": "error", "error": "Failed to verify account"}

        # obtain xsts token
        url = "https://xsts.auth.xboxlive.com/xsts/authorize"
        res3 = requests.post(
            url,
            json={
                "Properties": {
                    "SandboxId": "RETAIL",
                    "UserTokens": [xblToken],
                },
                "RelyingParty": "rp://api.minecraftservices.com/",
                "TokenType": "JWT",
            },
            headers={
                "Content-Type": "application/json",
                "Accept": "application/json",
            },
        )
        if res3.status_code == 200:
            xstsToken = res3.json()["Token"]
            self.logger.print("Got xsts token: " + xstsToken)
        else:
            self.logger.print("Failed to obtain xsts token")
            self.logger.error(res3.reason)
            return {"type": "error", "error": "Failed to obtain xsts token"}

        # obtain minecraft token
        xuid = res3.json()["DisplayClaims"]["xui"][0]["uhs"]
        url = "https://api.minecraftservices.com/authentication/login_with_xbox"
        res4 = requests.post(
            url,
            json={
                "identityToken": "XBL3.0 x={};{}".format(xuid, xstsToken),
            },
            headers={
                "Content-Type": "application/json",
                "Accept": "application/json",
            },
        )
        if res4.status_code == 200:
            minecraftToken = res4.json()["access_token"]
            self.logger.print("Got xuid: " + xuid)
        else:
            self.logger.print("Failed to obtain minecraft token")
            self.logger.error(res4.reason)
            return {
                "type": "error",
                "error": "Failed to obtain minecraft token",
            }

        # get the profile
        url = "https://api.minecraftservices.com/minecraft/profile"
        res5 = requests.get(
            url,
            headers={
                "Authorization": "Bearer {}".format(minecraftToken),
                "Content-Type": "application/json",
                "Accept": "application/json",
            },
        )
        if res5.status_code == 200 and "error" not in str(res5.json()):
            uuid = res5.json()["id"]
            name = res5.json()["name"]
            self.logger.print("Name: " + name + " UUID: " + uuid)
        else:
            self.logger.print("Failed to obtain profile")
            self.logger.error(res5.reason)
            return {"type": "error", "error": "Failed to obtain profile"}

        return {
            "type": "success",
            "uuid": uuid,
            "name": name,
            "minecraft_token": minecraftToken,
        }

    @staticmethod
    def get_activation_code_url(clientID, redirect_uri):
        """Returns a url to get the activation code from microsoft."""

        (
            code_verifier,
            code_challenge,
            code_challenge_method,
        ) = Minecraft._generate_pkce_data()

        base_url = "https://login.microsoftonline.com/consumers/oauth2/v2.0/authorize"

        return (
            urllib.parse.urlparse(base_url)
            ._replace(
                query=urllib.parse.urlencode(
                    {
                        "client_id": clientID,
                        "response_type": "code",
                        "redirect_uri": redirect_uri,
                        "response_mode": "query",
                        "scope": "XboxLive.signin offline_access",
                        "prompt": "select_account",
                        "code_challenge": code_challenge,
                        "code_challenge_method": code_challenge_method,
                    }
                )
            )
            .geturl(),
            code_verifier,
        )

    def get_activation_code(self):
        """Returns the activation code from the server.

        Returns:
            str: the activation code
        """
        act = self.activationCode
        return act

    def start_http_server(self, port: int = 80):
        """spawns the server in a new thread"""

        def start_server(_port: int = 80):
            server = http.server.HTTPServer(("", _port), self.RequestHandler)
            server.serve_forever()

        thread = Thread(target=start_server, args=(port,))
        thread.start()

        return thread

    @staticmethod
    def _generate_pkce_data() -> Tuple[str, str, Literal["plain", "S256"]]:
        """
        Generates the PKCE code challenge and code verifier

        :return: A tuple containing the code_verifier, the code_challenge, and the code_challenge_method.
        """
        code_verifier = secrets.token_urlsafe(128)[:128]
        code_challenge = urlsafe_b64encode(
            sha256(code_verifier.encode("ascii")).digest()
        ).decode("ascii")[:-1]
        code_challenge_method = "S256"
        return (
            code_verifier,
            code_challenge,
            cast(Literal["plain", "S256"], code_challenge_method),
        )

    async def session_join(self, mine_token, server_hash, _uuid, tries=0):
        try:
            if tries > 5:
                self.logger.print("Failed to authenticate account after 5 tries")
                return 1
            async with aiohttp.ClientSession() as httpSession:
                url = "https://sessionserver.mojang.com/session/minecraft/join"
                async with httpSession.post(
                    url,
                    json={
                        "accessToken": mine_token,
                        "selectedProfile": _uuid.replace("-", ""),
                        "serverId": server_hash,
                    },
                    headers={
                        "Content-Type": "application/json",
                    },
                ) as res:
                    if res.status == 204:  # success
                        self.logger.debug(
                            "Authenticated account: " + (await res.text())
                        )
                        return 0
                    elif res.status == 403:  # bad something
                        jres = await res.json()
                        self.logger.print("Failed to authenticate account")
                        self.logger.print(jres["errorMessage"])
                    elif res.status == 503:  # service unavailable
                        # wait 1 second and try again
                        self.logger.print("Service unavailable")
                        await asyncio.sleep(1)
                        await self.session_join(
                            mine_token, server_hash, _uuid, tries + 1
                        )
                    else:
                        self.logger.print("Failed to authenticate account")
                        self.logger.error(res.status, await res.text())

            return 1
        except Exception:
            self.logger.error(traceback.format_exc())<|MERGE_RESOLUTION|>--- conflicted
+++ resolved
@@ -147,12 +147,7 @@
             loginStart.write_utf(player_username)  # Username
 
             connection.write_buffer(loginStart)
-<<<<<<< HEAD
             self.logger.debug("Sent login start packet")
-=======
-            self.logger.print("Sent login start packet:",
-                              loginStart.read_utf())
->>>>>>> 0c3bbbf1
 
             # Read response
             try:
@@ -214,14 +209,8 @@
                 )
 
                 # send encryption response
-<<<<<<< HEAD
                 self.logger.debug("Sending encryption response")
                 encryptedSharedSecret = pubKey.encrypt(shared_secret, PKCS1v15())
-=======
-                self.logger.print("Sending encryption response")
-                encryptedSharedSecret = pubKey.encrypt(
-                    shared_secret, PKCS1v15())
->>>>>>> 0c3bbbf1
                 encryptedVerifyToken = pubKey.encrypt(verify_token, PKCS1v15())
 
                 encryptionResponse = Connection()
@@ -234,64 +223,10 @@
                 connection.write_buffer(encryptionResponse)
                 self.logger.debug("Sent encryption response")
 
-<<<<<<< HEAD
                 # listen for a set compression packet
                 try:
                     _id = 51
                     while _id > 50:
-=======
-                # check if the account owns the game
-                self.logger.print("Checking if account owns the game")
-                url = "https://api.minecraftservices.com/entitlements/mcstore"
-                async with aiohttp.ClientSession().get(
-                    url,
-                    headers={
-                        "Authorization": "Bearer {}".format(mine_token),
-                        "Content-Type": "application/json",
-                    },
-                ) as res:
-                    if res.status == 200:
-                        items = (await res.json()).get("items", [])
-
-                        # make sure the account owns the game
-                        if len(items) == 0:
-                            self.logger.print("Account does not own the game")
-                            return self.ServerType(ip, version, "NO_GAME")
-                    else:
-                        self.logger.print(
-                            "Failed to check if account owns the game")
-                        self.logger.error(res.text)
-                        return self.ServerType(ip, version, "BAD_TOKEN")
-
-                # verify the account with mojang
-                self.logger.print("Verifying account")
-                url = "https://sessionserver.mojang.com/session/minecraft/join"
-                async with aiohttp.ClientSession().post(
-                    url,
-                    json={
-                        "accessToken": mine_token,
-                        "selectedProfile": uuid.replace("-", ""),
-                        "serverId": verify_hash,
-                    },
-                    headers={
-                        "Content-Type": "application/json",
-                    },
-                ) as res2:
-                    if res2.status == 204:  # success
-                        if "error" in res2.text:
-                            self.logger.print("Failed to verify account")
-                            self.logger.error(res2.text)
-                            return self.ServerType(ip, version, "BAD_TOKEN")
-                        else:
-                            self.logger.print("Verified account")
-                    else:
-                        self.logger.print("Failed to verify account")
-                        self.logger.error(res2.text)
-                        return self.ServerType(ip, version, "BAD_TOKEN")
-
-                    # listen for a set compression packet
-                    try:
->>>>>>> 0c3bbbf1
                         response = connection.read_buffer()
                         _id = response.read_varint()
                         self.logger.debug("Received packet ID:", _id)
@@ -324,22 +259,9 @@
                 return self.ServerType(ip, version, "UNKNOWN: " + reason)
         except TimeoutError:
             self.logger.print("Server timed out")
-<<<<<<< HEAD
             return self.ServerType(ip, version, "OFFLINE:Timeout")
         except Exception as e:
             sentry_sdk.capture_exception(e)
-=======
-            self.logger.error("Server timed out")
-            return self.ServerType(ip, version, "OFFLINE")
-        except OSError:
-            self.logger.print("Server did not respond")
-            self.logger.error("Server did not respond: " +
-                              traceback.format_exc())
-            return self.ServerType(ip, version, "UNKNOWN")
-        except Exception:
-            self.logger.print(traceback.format_exc())
-            self.logger.error(traceback.format_exc())
->>>>>>> 0c3bbbf1
             return self.ServerType(ip, version, "OFFLINE")
 
     async def get_minecraft_token_async(
@@ -402,16 +324,9 @@
                     xblToken = (await res2.json())["Token"]
                     self.logger.debug("Got xbl token: ")
                 else:
-<<<<<<< HEAD
                     self.logger.print("Failed to verify account: ", res2.status)
                     self.logger.error(res2.reason)
                     self.logger.error(res2.text)
-=======
-                    self.logger.print(
-                        "Failed to verify account: ", res2.status)
-                    self.logger.error(res2.reason, res2.request_info)
-                    self.logger.error(await res2.text())
->>>>>>> 0c3bbbf1
                     return {"type": "error", "error": "Failed to verify account"}
 
             # obtain xsts token
