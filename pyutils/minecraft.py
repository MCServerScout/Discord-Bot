import asyncio
import http.server
import json
import os
import secrets
import traceback
import urllib.parse
import zlib
from base64 import urlsafe_b64encode
from hashlib import sha1, sha256
from http.server import BaseHTTPRequestHandler
from threading import Thread
from typing import Tuple, Literal, cast

import aiohttp
import mcstatus
import requests
import sentry_sdk
from cryptography.hazmat.backends import default_backend
from cryptography.hazmat.primitives.asymmetric.padding import PKCS1v15
from cryptography.hazmat.primitives.serialization import load_der_public_key
from mcstatus.protocol.connection import Connection, TCPSocketConnection

from .logger import Logger
from .player import Player
from .server import Server


class Minecraft:
    """
    Steps:
    1. Request authorization url
    2. Start the http server
    3. Send the auth url to the user
    4. Wait for the user to log in
    5. Get call the join function for the desired server
    """

    activationCode = None

    class ServerType:
        def __init__(self, ip: str, version: int, status: str):
            self.ip = ip
            self.version = version
            self.status = status

        def __str__(self):
            return f"ServerType(ip={self.ip}, version={self.version}, status={self.status})"

        def __repr__(self):
            return self.__str__()

    class RequestHandler(BaseHTTPRequestHandler):
        """Basic request handler for getting the code from microsoft.

        Args:
            BaseHTTPRequestHandler (_type_): the base request handler
        """

        def do_GET(self):
            """Handles the get request from microsoft.

            Args:
                self (_type_): the request handler
            """
            self.send_response(200)
            self.send_header("Content-type", "text/html")
            self.end_headers()
            self.wfile.write(bytes("Thanks for logging in!", "utf-8"))
            if "code" in self.path:
                global activationCode
                activationCode = self.path.split("=")[1][:-6]
                self.server.shutdown()

    def __init__(self, logger: Logger, server: Server, player: Player):
        self.key = os.urandom(16)
        self.logger = logger
        self.server = server
        self.player = player

    async def join(
        self,
        ip: str,
        port: int,
        player_username: str,
        version: int = 47,
        mine_token: str = None,
    ) -> ServerType:
        try:
            # get info on the server
            server = mcstatus.JavaServer.lookup(ip + ":" + str(port))
            version = server.status().version.protocol if version == -1 else version
            _uuid = await self.player.async_get_uuid(player_username)
            comp_thresh = 0

            if not _uuid:
                self.logger.print("Player UUID not found")
                return self.ServerType(ip, version, "bad uuid")

            _uuid = _uuid.replace("-", "")
            _uuid = (
                f"{_uuid[:8]}-{_uuid[8:12]}-{_uuid[12:16]}-{_uuid[16:20]}-{_uuid[20:]}"
            )
            async with aiohttp.ClientSession() as httpSession:
                # check if the account owns the game
                url = "https://api.minecraftservices.com/entitlements/mcstore"
                async with httpSession.get(
                    url,
                    headers={
                        "Authorization": "Bearer {}".format(mine_token),
                        "Content-Type": "application/json",
                    },
                ) as res:
                    if res.status == 200:
                        items = (await res.json()).get("items", [])

                        # make sure the account owns the game
                        if len(items) == 0:
                            self.logger.print("Account does not own the game")
                            return self.ServerType(ip, version, "NO_GAME")
                    else:
                        self.logger.print("Failed to check if account owns the game")
                        self.logger.error(res.text)
                        return self.ServerType(ip, version, "BAD_TOKEN")

            connection = TCPSocketConnection((ip, port))

            # Send a handshake packet: ID, protocol version, server address, server port, intention to log in
            # This does not change between versions
            handshake = Connection()

            handshake.write_varint(0)  # Packet ID
            handshake.write_varint(version)  # Protocol version
            handshake.write_utf(ip)  # Server address
            handshake.write_ushort(int(port))  # Server port
            handshake.write_varint(2)  # Intention to login

            self.compress_packet(handshake, comp_thresh, connection)
            self.logger.debug("Sent handshake packet")

            # Send login start packet: ID, username, include sig data, has uuid, uuid
            loginStart = Connection()

            loginStart.write_varint(0)  # Packet ID
            if len(player_username) > 16:
                self.logger.print("Username too long")
                return self.ServerType(ip, version, "BAD_USERNAME")
            loginStart.write_utf(player_username)  # Username

            if version >= 735:
                # write uuid by splitting it into two 64-bit integers
                uuid1 = int(_uuid.replace("-", "")[:16], 16)
                uuid2 = int(_uuid.replace("-", "")[16:], 16)
                loginStart.write_ulong(uuid1)
                loginStart.write_ulong(uuid2)

            connection.write_buffer(loginStart)
            self.logger.debug("Sent login start packet")

            # Read response
            try:
                response = connection.read_buffer()
            except OSError:
                self.logger.print("No response from server")
                return self.ServerType(ip, version, "OFFLINE")

            _id: int = response.read_varint()
            self.logger.debug("Received packet ID:", _id)
            if _id == 2:
                self.logger.print("Logged in successfully")
                return self.ServerType(ip, version, "CRACKED")
            elif _id == 0:
                self.logger.print("Failed to login")
                reason = json.loads(response.read_utf())
                reason = self.read_chat(reason)
                self.logger.print(reason)

                if any(i in reason.lower() for i in ["fml", "forge", "modded", "mods"]):
                    return self.ServerType(ip, version, "MODDED")
                elif any(i in reason.lower() for i in ["whitelist", "not whitelisted"]):
                    return self.ServerType(ip, version, "WHITELISTED")

                return self.ServerType(ip, version, "UNKNOWN")
            elif _id == 3:
                self.logger.print("Setting compression")
<<<<<<< HEAD
                comp_thresh = response.read_varint()
                self.logger.print(f"Compression threshold: {comp_thresh}")
=======
                compression_threshold = response.read_varint()
                self.logger.print(
                    f"Compression threshold: {compression_threshold}")
>>>>>>> 74d222b7

                response = self.read_compressed(connection)
                _id: int = response.read_varint()
            if _id == 1:
                self.logger.debug("Encryption requested")
                if mine_token is None:
                    return self.ServerType(ip, version, "PREMIUM")

                # Read encryption request
                server_id = response.read_utf().encode("utf-8")
                length = response.read_varint()
                public_key = response.read(length)
                length = response.read_varint()
                try:
                    verify_token = response.read(length)
                except OSError:
                    self.logger.print("Weird packet")
                    verify_token = response.read(response.remaining())
                    self.logger.debug(
                        f"Length mismatch: {length} != {len(verify_token)}"
                    )

                shared_secret = os.urandom(16)

                # change verify_token to bytes form bytearray
                verify_token = bytes(verify_token)

                shaHash = sha1()
                shaHash.update(server_id)
                shaHash.update(shared_secret)
                shaHash.update(public_key)
                verify_hash = shaHash.hexdigest()

                pubKey = load_der_public_key(public_key, default_backend())

                self.logger.debug("Sending authentication request")
                if await self.session_join(
                    mine_token=mine_token, server_hash=verify_hash, _uuid=_uuid
                ):
                    self.logger.print("Failed to authenticate account")

                # send encryption response
                self.logger.debug("Sending encryption response")
                encryptedSharedSecret = pubKey.encrypt(shared_secret, PKCS1v15())
                encryptedVerifyToken = pubKey.encrypt(verify_token, PKCS1v15())

                encryptionResponse = Connection()
                encryptionResponse.write_varint(1)  # Packet ID
                encryptionResponse.write_varint(len(encryptedSharedSecret))
                encryptionResponse.write(encryptedSharedSecret)
                encryptionResponse.write_varint(len(encryptedVerifyToken))
                encryptionResponse.write(encryptedVerifyToken)

                self.compress_packet(encryptionResponse, comp_thresh, connection)
                self.logger.debug("Sent encryption response")

                # listen for a set compression packet
                try:
                    _id = 0x71
                    weird_ps = 0
                    while _id > 0x70:
                        if comp_thresh > 0:
                            response = self.read_compressed(connection)
                        else:
                            response = connection.read_buffer()

                        _id = response.read_varint()
                        if _id >= 1000:
                            weird_ps += 1
                            if weird_ps > 2:
                                self.logger.print(
                                    "Server is sending weird packets and probably modded"
                                )
                                return self.ServerType(ip, version, "MODDED")
                            continue
                        self.logger.debug("Received packet ID:", _id)
                except OSError:
                    self.logger.print("Invalid session")
                    return self.ServerType(ip, version, "BAD_SESSION")

                if _id == 3:
                    self.logger.print("Setting compression")
                    comp_thresh = response.read_varint()
                    self.logger.print(
                        f"Compression threshold (after enc): {comp_thresh}"
                    )

                    response = self.read_compressed(connection)
                    _id: int = response.read_varint()

                if _id == 0:
                    self.logger.print("Failed to login")
                    reason = json.loads(response.read_utf())
                    reason = self.read_chat(reason)
                    self.logger.print(reason)

                    return self.ServerType(ip, version, "WHITELISTED")
                elif _id < 0:
                    self.logger.print("This server is a honey pot: " + str(_id))
                    return self.ServerType(ip, version, "HONEY_POT")
                elif _id == 2:
                    self.logger.print("Logged in successfully")

                    try:
                        # send a login acknowledgement
                        self.logger.debug("Sending login ack")
                        loginAck = Connection()

                        loginAck.write_varint(3)  # Packet ID

                        self.compress_packet(loginAck, comp_thresh, connection)
                    except Exception:
                        self.logger.error(traceback.format_exc())

                    return self.ServerType(ip, version, "PREMIUM")
                else:
                    self.logger.print("Logged in successfully")

                    return self.ServerType(ip, version, "PREMIUM")
            elif _id == 4:
                # load plugin request
                self.logger.debug("Loading plugins")

                return self.ServerType(ip, version, "MODDED")
            else:
                self.logger.info("Unknown response: " + str(_id))
                try:
                    reason = response.read_utf()
                except UnicodeDecodeError:
                    reason = "Unknown"

                self.logger.info("Reason: " + reason)
                return self.ServerType(ip, version, "UNKNOWN: " + reason)
        except TimeoutError:
            return self.ServerType(ip, version, "OFFLINE:Timeout")
        except ConnectionRefusedError:
            return self.ServerType(ip, version, "OFFLINE:ConnectionRefused")
        except TypeError:
            self.logger.error(traceback.format_exc())
            return self.ServerType(ip, version, "OFFLINE:TypeError")
        except Exception as e:
            sentry_sdk.capture_exception(e)
            self.logger.debug(traceback.format_exc())
            return self.ServerType(ip, version, "OFFLINE")

    async def get_minecraft_token_async(
        self, clientID, redirect_uri, act_code, verify_code=None
    ) -> dict:
        async with aiohttp.ClientSession() as httpSession:
            # get the access token
            endpoint = "https://login.microsoftonline.com/consumers/oauth2/v2.0/token"
            params = {
                "client_id": clientID,
                "scope": "XboxLive.signin",
                "code": act_code,
                "redirect_uri": redirect_uri,
                "grant_type": "authorization_code",
            }
            if verify_code:
                params["code_verifier"] = verify_code

            async with httpSession.post(
                endpoint,
                data=params,
                headers={
                    "Content-Type": "application/x-www-form-urlencoded",
                },
            ) as res:
                # get the access token
                if res.status == 200:
                    rjson = await res.json()
                    accessToken = rjson["access_token"]
                else:
                    self.logger.print("Failed to get access token")
                    try:
                        error_j = await res.json()
                        self.logger.error(
                            error_j["error"], error_j["error_description"]
                        )
                    except KeyError:
                        self.logger.error(res.reason)
                    return {"type": "error", "error": "Failed to get access token"}

            # obtain xbl token
            url = "https://user.auth.xboxlive.com/user/authenticate"
            async with httpSession.post(
                url,
                json={
                    "Properties": {
                        "AuthMethod": "RPS",
                        "SiteName": "user.auth.xboxlive.com",
                        "RpsTicket": f"d={accessToken}",
                    },
                    "RelyingParty": "http://auth.xboxlive.com",  # changed from http -> https
                    "TokenType": "JWT",
                },
                headers={
                    "Content-Type": "application/json",
                    "Accept": "application/json",
                },
            ) as res2:
                if res2.status == 200:
                    xblToken = (await res2.json())["Token"]
                else:
                    self.logger.print("Failed to verify account: ", res2.status)
                    self.logger.error(res2.reason)
                    self.logger.error(res2.text)
                    return {"type": "error", "error": "Failed to verify account"}

            # obtain xsts token
            url = "https://xsts.auth.xboxlive.com/xsts/authorize"
            async with httpSession.post(
                url,
                json={
                    "Properties": {
                        "SandboxId": "RETAIL",
                        "UserTokens": [xblToken],
                    },
                    "RelyingParty": "rp://api.minecraftservices.com/",
                    "TokenType": "JWT",
                },
                headers={
                    "Content-Type": "application/json",
                    "Accept": "application/json",
                },
            ) as res3:
                if res3.status == 200:
                    xstsToken = (await res3.json())["Token"]
                else:
                    self.logger.print("Failed to obtain xsts token")
                    self.logger.error(res3.reason)
                    return {"type": "error", "error": "Failed to obtain xsts token"}

            # obtain minecraft token
            xuid = (await res3.json())["DisplayClaims"]["xui"][0]["uhs"]
            url = "https://api.minecraftservices.com/authentication/login_with_xbox"
            async with httpSession.post(
                url,
                json={
                    "identityToken": "XBL3.0 x={};{}".format(xuid, xstsToken),
                },
                headers={
                    "Content-Type": "application/json",
                    "Accept": "application/json",
                },
            ) as res4:
                if res4.status == 200:
                    minecraftToken = (await res4.json())["access_token"]
                    self.logger.print("Got Minecraft token")
                else:
                    self.logger.print("Failed to obtain minecraft token")
                    self.logger.error(res4.reason)
                    return {
                        "type": "error",
                        "error": "Failed to obtain minecraft token",
                    }

            # get the profile
            url = "https://api.minecraftservices.com/minecraft/profile"
            async with httpSession.get(
                url,
                headers={
                    "Authorization": "Bearer {}".format(minecraftToken),
                    "Content-Type": "application/json",
                    "Accept": "application/json",
                },
            ) as res5:
                if res5.status == 200 and "error" not in str(await res5.json()):
                    uuid = (await res5.json())["id"]
                    name = (await res5.json())["name"]
                    self.logger.print("Name: " + name + " UUID: " + uuid)
                else:
                    self.logger.print("Failed to obtain profile")
                    self.logger.error(res5.reason)
                    return {"type": "error", "error": "Failed to obtain profile"}

            return {
                "type": "success",
                "uuid": uuid,
                "name": name,
                "minecraft_token": minecraftToken,
            }

    def get_minecraft_token(
        self, clientID, redirect_uri, act_code, verify_code=None
    ) -> dict:
        # get the access token
        endpoint = "https://login.microsoftonline.com/consumers/oauth2/v2.0/token"
        params = {
            "client_id": clientID,
            "scope": "XboxLive.signin",
            "code": act_code,
            "redirect_uri": redirect_uri,
            "grant_type": "authorization_code",
        }
        if verify_code:
            params["code_verifier"] = verify_code
        res = requests.post(
            endpoint,
            data=params,
            headers={
                "Content-Type": "application/x-www-form-urlencoded",
            },
        )
        # get the access token
        if res.status_code == 200:
            rjson = res.json()
            accessToken = rjson["access_token"]
        else:
            self.logger.print("Failed to get access token")
            try:
                error_j = res.json()
                self.logger.error(error_j["error"],
                                  error_j["error_description"])
            except KeyError:
                self.logger.error(res.reason)
            return {"type": "error", "error": "Failed to get access token"}

        # obtain xbl token
        url = "https://user.auth.xboxlive.com/user/authenticate"
        res2 = requests.post(
            url,
            json={
                "Properties": {
                    "AuthMethod": "RPS",
                    "SiteName": "user.auth.xboxlive.com",
                    "RpsTicket": f"d={accessToken}",
                },
                "RelyingParty": "http://auth.xboxlive.com",  # changed from http -> https
                "TokenType": "JWT",
            },
            headers={
                "Content-Type": "application/json",
                "Accept": "application/json",
            },
        )
        if res2.status_code == 200:
            xblToken = res2.json()["Token"]
            self.logger.print("Verified account: " + xblToken)
        else:
            self.logger.print("Failed to verify account: ", res2.status_code)
            self.logger.error(res2.reason)
            self.logger.error(res2.text)
            return {"type": "error", "error": "Failed to verify account"}

        # obtain xsts token
        url = "https://xsts.auth.xboxlive.com/xsts/authorize"
        res3 = requests.post(
            url,
            json={
                "Properties": {
                    "SandboxId": "RETAIL",
                    "UserTokens": [xblToken],
                },
                "RelyingParty": "rp://api.minecraftservices.com/",
                "TokenType": "JWT",
            },
            headers={
                "Content-Type": "application/json",
                "Accept": "application/json",
            },
        )
        if res3.status_code == 200:
            xstsToken = res3.json()["Token"]
            self.logger.print("Got xsts token: " + xstsToken)
        else:
            self.logger.print("Failed to obtain xsts token")
            self.logger.error(res3.reason)
            return {"type": "error", "error": "Failed to obtain xsts token"}

        # obtain minecraft token
        xuid = res3.json()["DisplayClaims"]["xui"][0]["uhs"]
        url = "https://api.minecraftservices.com/authentication/login_with_xbox"
        res4 = requests.post(
            url,
            json={
                "identityToken": "XBL3.0 x={};{}".format(xuid, xstsToken),
            },
            headers={
                "Content-Type": "application/json",
                "Accept": "application/json",
            },
        )
        if res4.status_code == 200:
            minecraftToken = res4.json()["access_token"]
            self.logger.print("Got xuid: " + xuid)
        else:
            self.logger.print("Failed to obtain minecraft token")
            self.logger.error(res4.reason)
            return {
                "type": "error",
                "error": "Failed to obtain minecraft token",
            }

        # get the profile
        url = "https://api.minecraftservices.com/minecraft/profile"
        res5 = requests.get(
            url,
            headers={
                "Authorization": "Bearer {}".format(minecraftToken),
                "Content-Type": "application/json",
                "Accept": "application/json",
            },
        )
        if res5.status_code == 200 and "error" not in str(res5.json()):
            uuid = res5.json()["id"]
            name = res5.json()["name"]
            self.logger.print("Name: " + name + " UUID: " + uuid)
        else:
            self.logger.print("Failed to obtain profile")
            self.logger.error(res5.reason)
            return {"type": "error", "error": "Failed to obtain profile"}

        return {
            "type": "success",
            "uuid": uuid,
            "name": name,
            "minecraft_token": minecraftToken,
        }

    @staticmethod
    def get_activation_code_url(clientID, redirect_uri):
        """Returns a url to get the activation code from microsoft."""

        (
            code_verifier,
            code_challenge,
            code_challenge_method,
        ) = Minecraft._generate_pkce_data()

        base_url = "https://login.microsoftonline.com/consumers/oauth2/v2.0/authorize"

        return (
            urllib.parse.urlparse(base_url)
            ._replace(
                query=urllib.parse.urlencode(
                    {
                        "client_id": clientID,
                        "response_type": "code",
                        "redirect_uri": redirect_uri,
                        "response_mode": "query",
                        "scope": "XboxLive.signin offline_access",
                        "prompt": "select_account",
                        "code_challenge": code_challenge,
                        "code_challenge_method": code_challenge_method,
                    }
                )
            )
            .geturl(),
            code_verifier,
        )

    def get_activation_code(self):
        """Returns the activation code from the server.

        Returns:
            str: the activation code
        """
        act = self.activationCode
        return act

    def start_http_server(self, port: int = 80):
        """spawns the server in a new thread"""

        def start_server(_port: int = 80):
            server = http.server.HTTPServer(("", _port), self.RequestHandler)
            server.serve_forever()

        thread = Thread(target=start_server, args=(port,))
        thread.start()

        return thread

    @staticmethod
    def _generate_pkce_data() -> Tuple[str, str, Literal["plain", "S256"]]:
        """
        Generates the PKCE code challenge and code verifier

        :return: A tuple containing the code_verifier, the code_challenge, and the code_challenge_method.
        """
        code_verifier = secrets.token_urlsafe(128)[:128]
        code_challenge = urlsafe_b64encode(
            sha256(code_verifier.encode("ascii")).digest()
        ).decode("ascii")[:-1]
        code_challenge_method = "S256"
        return (
            code_verifier,
            code_challenge,
            cast(Literal["plain", "S256"], code_challenge_method),
        )

    async def session_join(self, mine_token, server_hash, _uuid, tries=0):
        try:
            if tries > 5:
                self.logger.print("Failed to authenticate account after 5 tries")
                return 1
            async with aiohttp.ClientSession() as httpSession:
                url = "https://sessionserver.mojang.com/session/minecraft/join"
                async with httpSession.post(
                    url,
                    json={
                        "accessToken": mine_token,
                        "selectedProfile": _uuid.replace("-", ""),
                        "serverId": server_hash,
                    },
                    headers={
                        "Content-Type": "application/json",
                    },
                ) as res:
                    if res.status == 204:  # success
                        self.logger.debug(
                            "Authenticated account: " + (await res.text())
                        )
                        return 0
                    elif res.status == 403:  # bad something
                        jres = await res.json()
                        self.logger.print("Failed to authenticate account")
                        self.logger.print(jres["errorMessage"])
                    elif res.status == 503:  # service unavailable
                        # wait 1 second and try again
                        self.logger.print("Service unavailable")
                        await asyncio.sleep(1)
                        return await self.session_join(
                            mine_token, server_hash, _uuid, tries + 1
                        )
                    elif res.status == 429:
                        tries += 1
                        await asyncio.sleep(1)
                        return await self.session_join(
                            mine_token, server_hash, _uuid, tries
                        )
                    else:
                        self.logger.print("Failed to authenticate account")
                        self.logger.error(res.status, await res.text())

            return 1
        except Exception:
            self.logger.error(traceback.format_exc())

    @staticmethod
    def compress_packet(packet: Connection, threshold, connection: Connection) -> None:
        """
        Compresses a packet if it is over the threshold in the format of:

            Length of (Data Length) + Compressed length of (Packet ID + Data)
            Length of uncompressed data
            Packet ID
            Data

        Args:
            packet (Connection): the packet to compress
            threshold (int): the threshold to compress at
            connection (Connection): the connection to write to

        Returns:
            Connection: the compressed packet
        """

        if threshold <= 0:
            connection.write_buffer(packet)

        data = packet.flush()

        # get the total length of the packet
        uncomp_len = len(data)

        if uncomp_len < threshold:
            # we can send uncompressed but in a different format
            # data length is now 0
            new_data = Connection()
            new_data.write_varint(uncomp_len)  # packet length
            new_data.write_varint(0)  # data length
            new_data.write(data[0:1])  # packet id
            new_data.write(data[1:])  # data

            return new_data

        # compress the packet with zlib
        cdata = zlib.compress(data)

        # packet length is now the Length of (Data Length) + Compressed length of (Packet ID + Data)
        new_data = Connection()
        new_data.write_varint(len(cdata) + 1)  # packet length
        new_data.write_varint(uncomp_len)  # data length
        new_data.write(cdata)  # compressed data

        connection.write(new_data.flush())

    def read_compressed(self, con: Connection):
        try:
            length = con.read_varint()
            data_length = con.read_varint()

            result = Connection()
            comp = con.read(length)
            data = zlib.decompress(comp)
            if len(data) != data_length:
                raise Exception("Data length does not match")

            self.logger.debug(f"Data: {data}")

            result.receive(data)

            return result
        except Exception:
            self.logger.error(traceback.format_exc())
            return con

    def read_chat(self, chat: dict):
        try:
            out = ""
            if "text" in chat:
                out += chat["text"]
            if "extra" in chat:
                for i in chat["extra"]:
                    out += self.read_chat(i)

            if "translate" in chat:
                out += chat["translate"] + ": "

            if "with" in chat:
                out += ", ".join(chat["with"])

            return out
        except Exception:
            self.logger.error(traceback.format_exc())
            return str(chat)<|MERGE_RESOLUTION|>--- conflicted
+++ resolved
@@ -183,14 +183,8 @@
                 return self.ServerType(ip, version, "UNKNOWN")
             elif _id == 3:
                 self.logger.print("Setting compression")
-<<<<<<< HEAD
                 comp_thresh = response.read_varint()
                 self.logger.print(f"Compression threshold: {comp_thresh}")
-=======
-                compression_threshold = response.read_varint()
-                self.logger.print(
-                    f"Compression threshold: {compression_threshold}")
->>>>>>> 74d222b7
 
                 response = self.read_compressed(connection)
                 _id: int = response.read_varint()
