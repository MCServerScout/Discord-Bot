import asyncio
import os
import re
import traceback
from threading import Thread

import aiohttp
import sentry_sdk
from interactions import (
    slash_command,
    Extension,
    SlashContext,
    SlashCommandOption,
    OptionType,
    ShortText,
    Modal,
    SlashCommandChoice,
    Attachment,
)

from .Colors import *


class Commands(Extension):
    def __init__(
        self,
        *_,
        mcLib,
        messageLib,
        playerLib,
        logger,
        databaseLib,
        serverLib,
        twitchLib,
        Scanner,
        textLib,
        cstats,
        azure_client_id,
        azure_redirect_uri,
        client_id,
        client_secret,
        **kwargs,
    ):
        super().__init__()

        self.mcLib = mcLib
        self.messageLib = messageLib
        self.playerLib = playerLib
        self.logger = logger
        self.databaseLib = databaseLib
        self.serverLib = serverLib
        self.twitchLib = twitchLib
        self.Scanner = Scanner
        self.textLib = textLib
        self.cstats = cstats
        self.azure_client_id = azure_client_id
        self.azure_redirect_uri = azure_redirect_uri
        self.client_id = client_id
        self.client_secret = client_secret

    @slash_command(
        name="find",
        description="Find a server by anything in the database",
        options=[
            SlashCommandOption(
                name="ip",
                description="The ip of the server or a subnet mask (ex:10.0.0.0/24)",
                type=OptionType.STRING,
                required=False,
            ),
            SlashCommandOption(
                name="version",
                description="The version of the server",
                type=OptionType.STRING,
                required=False,
            ),
            SlashCommandOption(
                name="max_players",
                description="The max players of the server",
                type=OptionType.INTEGER,
                required=False,
                min_value=0,
            ),
            SlashCommandOption(
                name="online_players",
                description="The online players of the server",
                type=OptionType.STRING,
                required=False,
                min_length=1,
            ),
            SlashCommandOption(
                name="logged_players",
                description="The logged players of the server",
                type=OptionType.STRING,
                required=False,
                min_length=1,
            ),
            SlashCommandOption(
                name="player",
                description="The player on the server",
                type=OptionType.STRING,
                required=False,
                min_length=1,
            ),
            SlashCommandOption(
                name="sign",
                description="The text of a sign on the server",
                type=OptionType.STRING,
                required=False,
                min_length=1,
            ),
            SlashCommandOption(
                name="description",
                description="The description of the server, via regex: `.*<your input>.*`",
                type=OptionType.STRING,
                required=False,
                min_length=1,
            ),
            SlashCommandOption(
                name="cracked",
                description="If the server is cracked",
                type=OptionType.BOOLEAN,
                required=False,
            ),
            SlashCommandOption(
                name="has_favicon",
                description="If the server has a favicon",
                type=OptionType.BOOLEAN,
                required=False,
            ),
            SlashCommandOption(
                name="country",
                description="The country of the server in a two char ISO code, ex: us",
                type=OptionType.STRING,
                required=False,
                min_length=2,
                max_length=2,
            ),
        ],
    )
    async def find(
        self,
        ctx: SlashContext,
        ip: str = None,
        version: str = None,
        max_players: int = None,
        online_players: str = None,
        logged_players: str = None,
        player: str = None,
        sign: str = None,
        description: str = None,
        cracked: bool = None,
        has_favicon: bool = None,
        country: str = None,
    ):
        msg = None
        try:
            await ctx.defer()

            msg = await ctx.send(
                embed=self.messageLib.standard_embed(
                    title="Finding servers...",
                    description="This may take a while",
                    color=BLUE,
                ),
                components=self.messageLib.buttons(),
            )

            # default pipeline
            pipeline = [{"$match": {"$and": []}}]

            # filter out servers that have max players less than zero
            pipeline[0]["$match"]["$and"].append({"players.max": {"$gt": 0}})
            # filter out servers that have more than 150k players online
            pipeline[0]["$match"]["$and"].append(
                {"players.online": {"$lt": 150000}})

            if player is not None:
                if len(player) < 16:
                    # get the uuid of the player
                    uuid = await self.playerLib.async_get_uuid(player)
                else:
                    uuid = player.replace("-", "")

                if uuid == "":
                    await msg.edit(
                        embed=self.messageLib.standard_embed(
                            title="Error",
                            description=f"Player `{player}` not a valid player",
                            color=RED,
                        ),
                        components=self.messageLib.buttons(),
                    )
                    return
                else:
                    msg = await msg.edit(
                        embed=self.messageLib.standard_embed(
                            title="Finding servers...",
                            description="Looking for servers with "
                            + player
                            + " on them",
                            color=BLUE,
                        ),
                        components=self.messageLib.buttons(),
                    )

                # insert dashes every 8 characters
                uuid = (
                    uuid[0:8]
                    + "-"
                    + uuid[8:12]
                    + "-"
                    + uuid[12:16]
                    + "-"
                    + uuid[16:20]
                    + "-"
                    + uuid[20:32]
                )

                pipeline[0]["$match"]["$and"].append(
                    {"players.sample": {"$elemMatch": {"id": uuid}}}
                )

            if version is not None:
                if version.isnumeric() and "." not in version:
                    pipeline[0]["$match"]["$and"].append(
                        {"version.protocol": int(version)}
                    )
                else:
                    pipeline[0]["$match"]["$and"].append(
                        {"version.name": {"$regex": f".*{version}.*"}}
                    )
            if max_players is not None:
                pipeline[0]["$match"]["$and"].append(
                    {"players.max": max_players})
            if online_players is not None:
                if (
                    not online_players.isdigit()
                    and not online_players.startswith(">")
                    and not online_players.startswith("<")
                    and not online_players.startswith("=")
                    and "-" not in online_players
                ):
                    await msg.edit(
                        embed=self.messageLib.standard_embed(
                            title="Error",
                            description=f"Online players `{online_players}` not a valid number",
                            color=RED,
                        ),
                        components=self.messageLib.buttons(),
                    )
                    self.logger.debug(
                        f"Online players `{online_players}` not a valid number: {online_players}"
                    )
                    return
                if online_players.startswith(">"):
                    online_players = {"$gt": int(online_players[1:])}
                elif online_players.startswith("<"):
                    online_players = {"$lt": int(online_players[1:])}
                elif online_players.startswith("="):
                    online_players = int(online_players[1:])
                elif len(online_players.split("-")) == 2:
                    online_players = {
                        "$gte": int(online_players.split("-")[0]),
                        "$lte": int(online_players.split("-")[1]),
                    }
                elif online_players.isdigit():
                    online_players = int(online_players)
                else:
                    await msg.edit(
                        embed=self.messageLib.standard_embed(
                            title="Error",
                            description=f"Online players `{online_players}` not a valid number",
                            color=RED,
                        ),
                        components=self.messageLib.buttons(),
                    )
                    return
                pipeline[0]["$match"]["$and"].append(
                    {"players.online": online_players})
            if sign is not None:
                pipeline[0]["$match"]["$and"].append(
                    {"world.signs": {"$elemMatch": {"text": {"$regex": f".*{sign}.*"}}}}
                )
            if description is not None:
                description = description.replace("'", ".")

                # validate that the description is a valid regex
                try:
                    re.compile(description)
                    for rng in re.findall("\\{\d+}", description):
                        if int(rng[1:-1]) > 1000:
                            await msg.edit(
                                embed=self.messageLib.standard_embed(
                                    title="Error",
                                    description=f"Quantifier range `{rng}` too large",
                                    color=RED,
                                ),
                                components=self.messageLib.buttons(),
                            )
                            return
                except re.error | ValueError:
                    await msg.edit(
                        embed=self.messageLib.standard_embed(
                            title="Error",
                            description=f"Description `{description}` not a valid regex",
                            color=RED,
                        ),
                        components=self.messageLib.buttons(),
                    )
                    return

                # case-insensitive regex, search through desc.text and through desc.extra.text
                pipeline[0]["$match"]["$and"].append(
                    {
                        "$or": [
                            {
                                "description.text": {
                                    "$regex": f".*{description}.*",
                                    "$options": "i",
                                }
                            },
                            {
                                "description.extra.text": {
                                    "$regex": f".*{description}.*",
                                    "$options": "i",
                                }
                            },
                        ]
                    }
                )
            if has_favicon is not None:
                pipeline[0]["$match"]["$and"].append(
                    {"hasFavicon": has_favicon})
            if logged_players is not None:
                pipeline[0]["$match"]["$and"].extend(
                    [
                        {"players.sample": {"$exists": True}},
                        {"players.sample.0": {"$exists": True}},
                    ]
                )
                if (
                    not logged_players.isdigit()
                    and not logged_players.startswith(">")
                    and not logged_players.startswith("<")
                    and not logged_players.startswith("=")
                    and "-" not in logged_players
                ):
                    await msg.edit(
                        embed=self.messageLib.standard_embed(
                            title="Error",
                            description=f"Logged players `{logged_players}` not a valid number",
                            color=RED,
                        ),
                        components=self.messageLib.buttons(),
                    )
                    return
                if logged_players.startswith(">"):
                    pipeline[0]["$match"]["$and"].append(
                        {
                            f"players.sample.{int(logged_players[1:]) - 1}": {
                                "$exists": True
                            }
                        }
                    )
                elif logged_players.startswith("<"):
                    pipeline[0]["$match"]["$and"].append(
                        {
                            f"players.sample.{int(logged_players[1:]) - 1}": {
                                "$exists": True
                            }
                        }
                    )
                elif logged_players.startswith("=") or logged_players.isdigit():
                    pipeline[0]["$match"]["$and"].extend(
                        [
                            {
                                f"players.sample.{int(logged_players.replace('=','')) - 1}": {
                                    "$exists": True
                                }
                            },
                            {
                                f"players.sample.{int(logged_players.replace('=',''))}": {
                                    "$exists": False
                                }
                            },
                        ]
                    )
                elif len(logged_players.split("-")) == 2:
                    pipeline[0]["$match"]["$and"].extend(
                        [
                            {
                                f"players.sample.{logged_players.split('-')[1]}": {
                                    "$exists": False
                                }
                            },
                            {
                                f"players.sample.{int(logged_players.split('-')[1])-1}": {
                                    "$exists": True
                                }
                            },
                        ]
                    )
                else:
                    await msg.edit(
                        embed=self.messageLib.standard_embed(
                            title="Error",
                            description=f"Logged players `{logged_players}` not a valid number",
                            color=RED,
                        ),
                        components=self.messageLib.buttons(),
                    )
                    return
            if cracked is not None:
                pipeline[0]["$match"]["$and"].append({"cracked": cracked})
            if ip is not None:
                # test if the ip is a valid subnet mask like 10.0.0.0/24
                if "/" in ip:
                    mask = ip.split("/")[1]
                    ip = ip.split("/")[0]
                    if mask.isnumeric():
                        ip = ip.split(".")
                        match mask:
                            case "8":
                                exp = rf"{ip[0]}\.{ip[1]}\.{ip[2]}\.\d+"
                            case "16":
                                exp = rf"{ip[0]}\.{ip[1]}\.\d+\.\d+"
                            case "24":
                                exp = rf"{ip[0]}\.\d+\.\d+\.\d+"
                            case "32":
                                exp = rf"{ip[0]}\.{ip[1]}\.{ip[2]}\.{ip[3]}"
                            case _:
                                await msg.edit(
                                    embed=self.messageLib.standard_embed(
                                        title="Error",
                                        description=f"Mask `{mask}` not a valid mask",
                                        color=RED,
                                    ),
                                    components=self.messageLib.buttons(),
                                )
                                return

                        pipeline[0]["$match"]["$and"].append(
                            {"ip": {"$regex": f"^{exp}$", "$options": "i"}}
                        )
                    else:
                        await msg.edit(
                            embed=self.messageLib.standard_embed(
                                title="Error",
                                description=f"Mask `{mask}` not a valid mask",
                                color=RED,
                            ),
                            components=self.messageLib.buttons(),
                        )
                        return
                else:
                    pipeline[0]["$match"]["$and"].append(
                        {"ip": {"$regex": f"^{ip}$", "$options": "i"}}
                    )
            if country is not None:
                pipeline[0]["$match"]["$and"].append(
                    {"geo": {"$exists": True}})
                pipeline[0]["$match"]["$and"].append(
                    {"geo.country": {"$regex": f"^{country}$", "$options": "i"}}
                )

            total = self.databaseLib.count(pipeline)

            if total == 0:
                await msg.edit(
                    embed=self.messageLib.standard_embed(
                        title="No servers found",
                        description="Try again with different parameters",
                        color=RED,
                    ),
                    components=self.messageLib.buttons(),
                )
                return

            # check how many servers match
            msg = await msg.edit(
                embed=self.messageLib.standard_embed(
                    title="Finding servers...",
                    description=f"Found {total} servers",
                    color=BLUE,
                ),
                components=self.messageLib.buttons(),
            )
            sentry_sdk.add_breadcrumb(
                category="commands", message=f"Found {total} servers"
            )

            await self.messageLib.async_load_server(
                index=0,
                pipeline=pipeline,
                msg=msg,
            )
        except Exception as err:
            if "403|Forbidden" in str(err):
                await msg.delete(context=ctx)
                return
            else:
                self.logger.error(
                    f"Error: {err}\nFull traceback: {traceback.format_exc()}"
                )
                sentry_sdk.capture_exception(err)

                await ctx.send(
                    embed=self.messageLib.standard_embed(
                        title="An error occurred",
                        description="Please try again later",
                        color=RED,
                    ),
                )

    # other commands
    # -----------------------------------------------------------------------------

    # command to ping a single server
    @slash_command(
        name="ping",
        description="Ping a single server",
        options=[
            SlashCommandOption(
                name="ip",
                description="The IPv4 address or hostname of the server",
                type=OptionType.STRING,
                required=True,
            ),
            SlashCommandOption(
                name="port",
                description="The port of the server",
                type=OptionType.INTEGER,
                required=False,
                min_value=1,
                max_value=65535,
            ),
        ],
    )
    async def ping(self, ctx: SlashContext, ip: str, port: int = None):
        msg = None
        try:
<<<<<<< HEAD
=======
            sentry_sdk.add_breadcrumb(
                category="command", message=f"ping({ip}, {port})")
>>>>>>> 0c3bbbf1
            port = port if port is not None else 25565
            if ":" in ip:
                ip, port = ip.split(":")
                port = int(port)

            pipeline = {
                "ip": ip,
                "port": port,
            }

            msg = await ctx.send(
                embed=self.messageLib.standard_embed(
                    title="Loading...",
                    description="Loading server 1 of 1",
                    color=BLUE,
                ),
                components=self.messageLib.buttons(),
            )

            # test if the server is online
            if self.databaseLib.count([{"$match": pipeline}]) == 0:
                doc = self.serverLib.update(host=ip, port=port)
                if doc is None:
                    await ctx.send(
                        embed=self.messageLib.standard_embed(
                            title="An error occurred",
                            description="The server is offline",
                            color=RED,
                        ),
                        ephemeral=True,
                    )
                    await msg.delete(context=ctx)
                    return
                else:
                    pipeline = doc
            else:
                pipeline = [{"$match": pipeline}]

            # get the server
            await self.messageLib.async_load_server(
                index=0,
                pipeline=pipeline,
                msg=msg,
            )
        except Exception as err:
            if "403|Forbidden" in str(err):
                await ctx.send(
                    embed=self.messageLib.standard_embed(
                        title="An error occurred",
                        description="Wrong channel for this bot",
                        color=RED,
                    ),
                    ephemeral=True,
                )
                await msg.delete(context=ctx)
                return
            self.logger.error(f"Error: {err}\nFull traceback: {traceback.format_exc()}")
            sentry_sdk.capture_exception(err)

            await ctx.send(
                embed=self.messageLib.standard_embed(
                    title="Error",
                    description="An error occurred while trying to ping the server",
                    color=RED,
                ),
                ephemeral=True,
            )

    # command to get a list of streamers playing on a server in the database
    @slash_command(
        name="streamers",
        description="Get a list of servers with streams on them",
        options=[
            SlashCommandOption(
                name="lang",
                description="The language of the stream",
                type=OptionType.STRING,
                required=False,
                min_length=2,
                max_length=2,
            ),
        ],
    )
    async def streamers(self, ctx: SlashContext, lang: str = None):
        try:
<<<<<<< HEAD
=======
            sentry_sdk.add_breadcrumb(
                category="command", message=f"streamers({lang})")
>>>>>>> 0c3bbbf1
            msg = await ctx.send(
                embed=self.messageLib.standard_embed(
                    title="Loading...",
                    description="Loading...",
                    color=BLUE,
                ),
            )

            # test if 'client_id' and 'client_secret' are not None
            if self.client_id == "" or self.client_secret == "":
                # spawn a modal asking for client id and secret
                client_id = ShortText(
                    label="Client ID",
                    placeholder="Client ID",
                    custom_id="clientId",
                    min_length=1,
                    max_length=100,
                )
                client_secret = ShortText(
                    label="Client Secret",
                    placeholder="Client Secret",
                    custom_id="clientSecret",
                    min_length=1,
                    max_length=100,
                )

                modal = Modal(
                    client_id,
                    client_secret,
                    title="Auth",
                )

                await ctx.send_modal(modal)

                modal_ctx = ctx
                try:
                    modal_ctx = await ctx.bot.wait_for_modal(timeout=90, modal=modal)
                except asyncio.TimeoutError:
                    self.logger.print(f"Timed out")
                    await modal_ctx.send(
                        embed=self.messageLib.standard_embed(
                            title="Error",
                            description="Timed out",
                            color=RED,
                        ),
                        ephemeral=True,
                    )
                    return
                else:
                    client_id = modal_ctx.responses["clientId"]
                    client_secret = modal_ctx.responses["clientSecret"]

                await modal_ctx.send(
                    embed=self.messageLib.standard_embed(
                        title="Success",
                        description="Got the client id and secret",
                        color=GREEN,
                    ),
                    ephemeral=True,
                )
            else:
                client_id = self.client_id
                client_secret = self.client_secret

            if (client_id == "" or client_secret == "") or (
                client_id is None or client_secret is None
            ):
                await ctx.send(
                    embed=self.messageLib.standard_embed(
                        title="Error",
                        description="Client ID or Client Secret is empty",
                        color=RED,
                    ),
                    ephemeral=True,
                )
                return

            streams = await self.twitchLib.async_get_streamers(
                client_id=client_id,
                client_secret=client_secret,
                lang=lang,
            )

            if streams is None or streams == []:
                await msg.edit(
                    embed=self.messageLib.standard_embed(
                        title="Error",
                        description="No streams found",
                        color=RED,
                    ),
                )
                return
            else:
                msg = await msg.edit(
                    embed=self.messageLib.standard_embed(
                        title="Loading...",
                        description="Found " + str(len(streams)) + " streams",
                        color=BLUE,
                    ),
                )

            names = []
            for stream in streams:
                names.append(stream["user_name"])

            # get the servers
            # by case-insensitive name of streamer and players.sample is greater than 0
            pipeline = [
                {
                    "$match": {
                        "$and": [
                            {
                                "players.sample.name": {
                                    "$in": [
                                        re.compile(name, re.IGNORECASE)
                                        for name in names
                                    ]
                                }
                            },
                            {"players.sample": {"$exists": True}},
                        ]
                    }
                }
            ]

            total = self.databaseLib.count(pipeline)
            self.logger.debug(f"Got {total} servers: {names}")
            msg = await msg.edit(
                embed=self.messageLib.standard_embed(
                    title="Loading...",
                    description="Found " +
                    str(total) + " servers in the database",
                    color=BLUE,
                ),
            )

            _ids = []
            for doc in self.databaseLib.aggregate(pipeline):
                _ids.append(doc["_id"])
            pipeline = [
                {
                    "$match": {
                        "$and": [
                            {"_id": {"$in": _ids}},
                            {"players.sample": {"$exists": True}},
                        ]
                    }
                }
            ]

            if total == 0:
                await msg.edit(
                    embed=self.messageLib.standard_embed(
                        title="Error",
                        description="No servers found",
                        color=RED,
                    ),
                )
                return
            else:
                msg = await msg.edit(
                    embed=self.messageLib.standard_embed(
                        title="Loading...",
                        description="Loading 1 of " + str(total),
                        color=BLUE,
                    ),
                )

            await self.messageLib.async_load_server(
                pipeline=pipeline,
                index=0,
                msg=msg,
            )
        except Exception as err:
            if "403|Forbidden" in str(err):
                await ctx.send(
                    embed=self.messageLib.standard_embed(
                        title="An error occurred",
                        description="Wrong channel for this bot",
                        color=RED,
                    ),
                    ephemeral=True,
                )
                return

            self.logger.error(f"Error: {err}\nFull traceback: {traceback.format_exc()}")
            sentry_sdk.capture_exception(err)

            await ctx.send(
                embed=self.messageLib.standard_embed(
                    title="Error",
                    description="An error occurred while trying to get the streamers",
                    color=RED,
                ),
                ephemeral=True,
            )
            return

    # command to upload a character-separated file of ip subnets
    @slash_command(
        name="scan",
        description="Scan a list of IP subnets",
        options=[
            SlashCommandOption(
                name="file",
                description="The file of delimited IP subnets",
                type=OptionType.ATTACHMENT,
                required=True,
            ),
            SlashCommandOption(
                name="delimiter",
                description="The delimiter to use",
                type=OptionType.STRING,
                required=True,
                choices=[
                    SlashCommandChoice(
                        name="comma",
                        value=",",
                    ),
                    SlashCommandChoice(
                        name="semicolon",
                        value=";",
                    ),
                    SlashCommandChoice(
                        name="space",
                        value=" ",
                    ),
                    SlashCommandChoice(
                        name="line break",
                        value="\n",
                    ),
                ],
            ),
        ],
    )
    async def scan(self, ctx: SlashContext, file: Attachment, delimiter: str):
        try:
            with sentry_sdk.configure_scope() as scope:
                scope.add_attachment(filename=file.filename, path=file.url)

            await ctx.defer(ephemeral=True)

            # make sure the bot is running on linux
            if os.name != "posix":
                await ctx.send(
                    embed=self.messageLib.standard_embed(
                        title="Error",
                        description="This command only works on Linux hosts",
                        color=RED,
                    ),
                    ephemeral=True,
                )
                return
            await ctx.send(
                embed=self.messageLib.standard_embed(
                    title="Loading...",
                    description="Loading the scanner with the provided ranges",
                    color=GREEN,
                ),
                ephemeral=True,
            )

            # load the file
            async with aiohttp.ClientSession() as session:
                async with session.get(file.url) as resp:
                    data = await resp.read()
                    lines = data.decode("utf-8").split("\n")
            # remove the newlines
            lines = delimiter.join(lines)
            lines = lines.split(delimiter)
            lines = [line.strip() for line in lines]

            # loop through each range and make sure it's a valid mask
            for line in lines:
                pattern = r"^((25[0-5]|(2[0-4]|1\d|[1-9]|)\d)\.?\b){4}\/(1[0-9]|2[0-9]|3[0-2])$"
                if re.match(pattern, line) is None:
                    await ctx.send(
                        embed=self.messageLib.standard_embed(
                            title="Error",
                            description="Invalid subnet: " + line,
                            color=RED,
                        ),
                        ephemeral=True,
                    )
                    return

            # send the user how many ranges we're scanning
            await ctx.send(
                embed=self.messageLib.standard_embed(
                    title="Loading...",
                    description="Scanning " + str(len(lines)) + " ranges",
                    color=GREEN,
                ),
                ephemeral=True,
            )

            def _scan(ip_ranges):
                from pyutils.scanner import Scanner

                scan_func = self.Scanner(
                    logger_func=self.logger, serverLib=self.serverLib
                )
                scan_func.start(ip_ranges=ip_ranges)

            try:
                from pyutils.scanner import Scanner
            except ImportError:
                await ctx.send(
                    embed=self.messageLib.standard_embed(
                        title="Error",
                        description="Scanner import error",
                        color=RED,
                    ),
                    ephemeral=True,
                )
                return
            else:
                scanner = Thread(target=_scan, args=(lines,))
                scanner.start()
                await ctx.send(
                    embed=self.messageLib.standard_embed(
                        title="Success",
                        description="Started the scanner",
                        color=GREEN,
                    ),
                    ephemeral=True,
                )
        except Exception as err:
            self.logger.error(f"Error: {err}\nFull traceback: {traceback.format_exc()}")
            sentry_sdk.capture_exception(err)

            await ctx.send(
                embed=self.messageLib.standard_embed(
                    title="Error",
                    description="An error occurred while trying to scan the file",
                    color=RED,
                ),
                ephemeral=True,
            )
            return

    # command to get stats about the server
    @slash_command(
        name="stats",
        description="Get stats about the server",
    )
    async def stats(self, ctx: SlashContext):
        """
        Get stats about the server, ...
        """
        msg = None
        await ctx.defer()

        try:
            self.logger.debug(f"Getting stats")
            main_embed = self.messageLib.standard_embed(
                title="Stats",
                description="General stats about the database",
                color=BLUE,
            )

            msg = await ctx.send(
                embed=main_embed,
            )

            # get the stats
            total_servers = self.databaseLib.col.count_documents({})

            main_embed.add_field(
                name="Servers",
                value=f"{total_servers:,}",
                inline=True,
            )
            msg = await msg.edit(
                embed=main_embed,
            )

            # get the total player count, ignoring servers with over 150k players and less than one player,
            # and the version name is not Unknown, or UNKNOWN or null
            pipeline = [
                {
                    "$match": {
                        "$and": [
                            {"players.online": {"$lt": 150000}},
                            {"players.online": {"$gt": 0}},
                            {"version.name": {
                                "$nin": ["Unknown", "UNKNOWN", None]}},
                        ]
                    }
                },
                {"$group": {"_id": None, "total": {"$sum": "$players.online"}}},
            ]
            total_players = self.databaseLib.aggregate(
                pipeline).try_next()["total"]

            main_embed.add_field(
                name="Players",
                value=f"{total_players:,}",
                inline=True,
            )
            msg = await msg.edit(
                embed=main_embed,
            )

            # get the total number of players in players.sample
            pipeline = [
                {"$unwind": "$players.sample"},
                {"$group": {"_id": None, "total": {"$sum": 1}}},
            ]
            total_sample_players = self.databaseLib.aggregate(pipeline).try_next()[
                "total"
            ]

            main_embed.add_field(
                name="Logged Players",
                value=f"{total_sample_players:,} ({round(total_sample_players / total_players * 100, 2)}%)",
                inline=True,
            )
            msg = await msg.edit(
                embed=main_embed,
            )

            # get the number of players which do not have a player id of "00000000-0000-0000-0000-000000000000"
            pipeline = [
                {
                    "$match": {
                        "players.sample.id": {
                            "$ne": "00000000-0000-0000-0000-000000000000"
                        }
                    }
                },
                {"$group": {"_id": None, "total": {"$sum": 1}}},
            ]
            total_real_players = self.databaseLib.aggregate(pipeline).try_next()[
                "total"
            ]

            main_embed.add_field(
                name="Real Players",
                value=f"{total_real_players:,} ({round(total_real_players / total_sample_players * 100, 2)}%)",
                inline=True,
            )
            msg = await msg.edit(
                embed=main_embed,
            )

            # get the number of players which have a player id of "00000000-0000-0000-0000-000000000000"
            pipeline = [
                {
                    "$match": {
                        "players.sample.id": "00000000-0000-0000-0000-000000000000"
                    }
                },
                {"$group": {"_id": None, "total": {"$sum": 1}}},
            ]
            total_fake_players = self.databaseLib.aggregate(pipeline).try_next()[
                "total"
            ]

            main_embed.add_field(
                name="Fake Players",
                value=f"{total_fake_players:,} ({round(total_fake_players / total_sample_players * 100, 2)}%)",
                inline=True,
            )
            msg = await msg.edit(
                embed=main_embed,
            )

            # top three orgs
            pipeline = [
                {"$match": {"org": {"$ne": None}}},
                {"$group": {"_id": "$org", "count": {"$sum": 1}}},
                {"$sort": {"count": -1}},
                {"$limit": 3},
            ]
            top_three_orgs = list(self.databaseLib.aggregate(pipeline))

            main_embed.add_field(
                name="Top Three Orgs",
                value="```css\n"
                + "\n".join(
                    [
                        f"{i['_id']}: {round(i['count'] / total_servers * 100, 2)}%"
                        for i in top_three_orgs
                    ]
                )
                + "\n```",
                inline=True,
            )
            msg = await msg.edit(
                embed=main_embed,
            )

            # get the five most common server version names
            pipeline = [
                {
                    "$match": {
                        "$and": [
                            {"players.online": {"$lt": 150000}},
                            {"players.online": {"$gt": 0}},
                            {"version.name": {
                                "$nin": ["Unknown", "UNKNOWN", None]}},
                        ]
                    }
                },
                {"$group": {"_id": "$version.name", "count": {"$sum": 1}}},
                {"$sort": {"count": -1}},
                {"$limit": 5},
            ]
            top_five_versions = list(self.databaseLib.aggregate(pipeline))

            main_embed.add_field(
                name="Top Five Versions",
                value="```css\n"
                + "\n".join(
                    [
                        f"{i['_id']}: {round(i['count'] / total_servers * 100, 2)}%"
                        for i in top_five_versions
                    ]
                )
                + "\n```",
                inline=True,
            )
            msg = await msg.edit(
                embed=main_embed,
            )

            # get the five most common server version ids
            pipeline = [
                {
                    "$match": {
                        "$and": [
                            {"players.online": {"$lt": 150000}},
                            {"players.online": {"$gt": 0}},
                            {"version.name": {
                                "$nin": ["Unknown", "UNKNOWN", None]}},
                        ]
                    }
                },
                {"$group": {"_id": "$version.protocol", "count": {"$sum": 1}}},
                {"$sort": {"count": -1}},
                {"$limit": 5},
            ]
            top_five_version_ids = list(self.databaseLib.aggregate(pipeline))

            main_embed.add_field(
                name="Top Five Version IDs",
                value="```css\n"
                + "\n".join(
                    [
                        f"{self.textLib.protocol_str(i['_id'])}: {round(i['count'] / total_servers * 100, 2)}%"
                        for i in top_five_version_ids
                    ]
                )
                + "\n```",
                inline=True,
            )
            msg = await msg.edit(
                embed=main_embed,
            )

            # get the percent of servers which are cracked (cracked == True)
            pipeline = [
                {"$match": {"cracked": True}},
                {"$group": {"_id": None, "count": {"$sum": 1}}},
            ]
            cracked = list(self.databaseLib.aggregate(pipeline))

            main_embed.add_field(
                name="Cracked",
                value=self.textLib.percent_bar(
                    cracked[0]["count"], total_servers),
                inline=True,
            )
            msg = await msg.edit(
                embed=main_embed,
            )

            # get the percent of servers which have favicons (hasFavicon == True)
            pipeline = [
                {"$match": {"hasFavicon": True}},
                {"$group": {"_id": None, "count": {"$sum": 1}}},
            ]
            has_favicon = list(self.databaseLib.aggregate(pipeline))

            main_embed.add_field(
                name="Has Favicon",
                value=self.textLib.percent_bar(
                    has_favicon[0]["count"], total_servers),
                inline=True,
            )
            msg = await msg.edit(
                embed=main_embed,
            )

            # get the percent of servers which have forge mods (hasForgeData == True)
            pipeline = [
                {"$match": {"hasForgeData": True}},
                {"$group": {"_id": None, "count": {"$sum": 1}}},
            ]
            has_forge_data = list(self.databaseLib.aggregate(pipeline))

            main_embed.add_field(
                name="Has Forge Data",
                value=self.textLib.percent_bar(
                    has_forge_data[0]["count"], total_servers
                ),
                inline=True,
            )
            msg = await msg.edit(
                embed=main_embed,
            )

            if self.cstats not in ["", "...", None]:
                # add the custom text
                main_embed.add_field(
                    name="Custom Text",
                    value=self.cstats,
                    inline=False,
                )
                await msg.edit(
                    embed=main_embed,
                )
        except Exception as err:
            if "403|Forbidden" in str(err):
                await msg.delete(context=ctx)
                return

            self.logger.error(f"Error: {err}\nFull traceback: {traceback.format_exc()}")
            sentry_sdk.capture_exception(err)

            await ctx.send(
                embed=self.messageLib.standard_embed(
                    title="Error",
                    description="An error occurred while trying to get stats",
                    color=RED,
                ),
                ephemeral=True,
            )<|MERGE_RESOLUTION|>--- conflicted
+++ resolved
@@ -540,11 +540,6 @@
     async def ping(self, ctx: SlashContext, ip: str, port: int = None):
         msg = None
         try:
-<<<<<<< HEAD
-=======
-            sentry_sdk.add_breadcrumb(
-                category="command", message=f"ping({ip}, {port})")
->>>>>>> 0c3bbbf1
             port = port if port is not None else 25565
             if ":" in ip:
                 ip, port = ip.split(":")
@@ -630,11 +625,6 @@
     )
     async def streamers(self, ctx: SlashContext, lang: str = None):
         try:
-<<<<<<< HEAD
-=======
-            sentry_sdk.add_breadcrumb(
-                category="command", message=f"streamers({lang})")
->>>>>>> 0c3bbbf1
             msg = await ctx.send(
                 embed=self.messageLib.standard_embed(
                     title="Loading...",
